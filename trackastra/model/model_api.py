import logging
import os
from pathlib import Path
from typing import Literal

import dask.array as da
import numpy as np
import tifffile
import torch
import yaml
from tqdm import tqdm

from ..data import build_windows, get_features, load_tiff_timeseries
from ..tracking import TrackGraph, build_graph, track_greedy
from ..utils import normalize
from .model import TrackingTransformer
from .predict import predict_windows
from .pretrained import download_pretrained

logging.basicConfig(level=logging.INFO)
logger = logging.getLogger(__name__)


class Trackastra:
    """A transformer-based tracking model for time-lapse data.

    Trackastra links segmented objects across time frames by predicting
    associations with a transformer model trained on diverse time-lapse videos.

    The model takes as input:
    - A sequence of images of shape (T,(Z),Y,X)
    - Corresponding instance segmentation masks of shape (T,(Z),Y,X)

    It supports multiple tracking modes:
    - greedy_nodiv: Fast greedy linking without division
    - greedy: Fast greedy linking with division
    - ilp: Integer Linear Programming based linking (more accurate but slower)

    Examples:
        >>> # Load example data
        >>> from trackastra.data import example_data_bacteria
        >>> imgs, masks = example_data_bacteria()
        >>>
        >>> # Load pretrained model and track
        >>> model = Trackastra.from_pretrained("general_2d", device="cuda")
        >>> track_graph = model.track(imgs, masks, mode="greedy")
    """

    def __init__(
        self,
        transformer: TrackingTransformer,
        train_args: dict,
        device: Literal["cuda", "mps", "cpu", "automatic", None] = None,
    ):
        """Initialize Trackastra model.

        Args:
            transformer: The underlying transformer model.
            train_args: Training configuration arguments.
            device: Device to run model on ("cuda", "mps", "cpu", "automatic" or None).
        """
        if device == "cuda":
            if torch.cuda.is_available():
                self.device = "cuda"
            else:
                logger.info("Cuda not available, falling back to cpu.")
                self.device = "cpu"
        elif device == "mps":
            if (
                torch.backends.mps.is_available()
                and os.getenv("PYTORCH_ENABLE_MPS_FALLBACK") is not None
                and os.getenv("PYTORCH_ENABLE_MPS_FALLBACK") != "0"
            ):
                self.device = "mps"
            else:
                logger.info("Mps not available, falling back to cpu.")
                self.device = "cpu"
        elif device == "cpu":
            self.device = "cpu"
        elif device == "automatic" or device is None:
            should_use_mps = (
                torch.backends.mps.is_available()
                and os.getenv("PYTORCH_ENABLE_MPS_FALLBACK") is not None
                and os.getenv("PYTORCH_ENABLE_MPS_FALLBACK") != "0"
            )
            self.device = (
                "cuda"
                if torch.cuda.is_available()
                else (
                    "mps"
                    if should_use_mps and os.getenv("PYTORCH_ENABLE_MPS_FALLBACK")
                    else "cpu"
                )
            )
        else:
            raise ValueError(f"Device {device} not recognized.")

        logger.info(f"Using device {self.device}")

        self.transformer = transformer.to(self.device)
        self.train_args = train_args

    @classmethod
    def from_folder(cls, dir: Path | str, device: str | None = None):
        """Load a Trackastra model from a local folder.

        Args:
            dir: Path to model folder containing:
                - model weights
                - train_config.yaml with training arguments
            device: Device to run model on.

        Returns:
            Trackastra model instance.
        """
        # Always load to cpu first
        transformer = TrackingTransformer.from_folder(
            Path(dir).expanduser(), map_location="cpu"
        )
        train_args = yaml.load(open(dir / "train_config.yaml"), Loader=yaml.FullLoader)
        return cls(transformer=transformer, train_args=train_args, device=device)

    @classmethod
    def from_pretrained(
        cls, name: str, device: str | None = None, download_dir: Path | None = None
    ):
        """Load a pretrained Trackastra model.

        Available pretrained models are described in detail in pretrained.json.

        Args:
            name: Name of pretrained model (e.g. "general_2d").
            device: Device to run model on ("cuda", "mps", "cpu", "automatic" or None).
            download_dir: Directory to download model to (defaults to ~/.cache/trackastra).

        Returns:
            Trackastra model instance.
        """
        folder = download_pretrained(name, download_dir)
        # download zip from github to location/name, then unzip
        return cls.from_folder(folder, device=device)

    def _predict(
        self,
        imgs: np.ndarray | da.Array,
        masks: np.ndarray | da.Array,
        edge_threshold: float = 0.05,
        n_workers: int = 0,
        normalize_imgs: bool = True,
        progbar_class=tqdm,
    ):
        logger.info("Predicting weights for candidate graph")
        if normalize_imgs:
            if isinstance(imgs, da.Array):
                imgs = imgs.map_blocks(normalize)
            else:
                imgs = normalize(imgs)

        self.transformer.eval()

        features = get_features(
            detections=masks,
            imgs=imgs,
            ndim=self.transformer.config["coord_dim"],
            n_workers=n_workers,
            progbar_class=progbar_class,
        )
        logger.info("Building windows")
        windows = build_windows(
            features,
            window_size=self.transformer.config["window"],
            progbar_class=progbar_class,
        )

        logger.info("Predicting windows")
        predictions = predict_windows(
            windows=windows,
            features=features,
            model=self.transformer,
            edge_threshold=edge_threshold,
            spatial_dim=masks.ndim - 1,
            progbar_class=progbar_class,
        )

        return predictions

    def _track_from_predictions(
        self,
        predictions,
        mode: Literal["greedy_nodiv", "greedy", "ilp"] = "greedy",
        use_distance: bool = False,
        max_distance: int = 256,
        max_neighbors: int = 10,
        delta_t: int = 1,
        **kwargs,
    ):
        logger.info("Running greedy tracker")
        nodes = predictions["nodes"]
        weights = predictions["weights"]

        candidate_graph = build_graph(
            nodes=nodes,
            weights=weights,
            use_distance=use_distance,
            max_distance=max_distance,
            max_neighbors=max_neighbors,
            delta_t=delta_t,
        )
        if mode == "greedy":
            return track_greedy(candidate_graph)
        elif mode == "greedy_nodiv":
            return track_greedy(candidate_graph, allow_divisions=False)
        elif mode == "ilp":
            from trackastra.tracking.ilp import track_ilp

            return track_ilp(candidate_graph, ilp_config="gt", **kwargs)
        else:
            raise ValueError(f"Tracking mode {mode} does not exist.")

    def track(
        self,
        imgs: np.ndarray | da.Array,
        masks: np.ndarray | da.Array,
        mode: Literal["greedy_nodiv", "greedy", "ilp"] = "greedy",
        normalize_imgs: bool = True,
        progbar_class=tqdm,
        n_workers: int = 0,
        **kwargs,
    ) -> TrackGraph:
        """Track objects across time frames.

        This method links segmented objects across time frames using the specified
        tracking mode. No hyperparameters need to be chosen beyond the tracking mode.

        Args:
            imgs: Input images of shape (T,(Z),Y,X) (numpy or dask array)
            masks: Instance segmentation masks of shape (T,(Z),Y,X).
            mode: Tracking mode:
                - "greedy_nodiv": Fast greedy linking without division
                - "greedy": Fast greedy linking with division
                - "ilp": Integer Linear Programming based linking (more accurate but slower)
            progbar_class: Progress bar class to use.
            n_workers: Number of worker processes for feature extraction.
            normalize_imgs: Whether to normalize the images.
            **kwargs: Additional arguments passed to tracking algorithm.

        Returns:
            TrackGraph containing the tracking results.
        """
<<<<<<< HEAD
        if not imgs.shape == masks.shape:
            raise RuntimeError(
                f"Img shape {imgs.shape} and mask shape {masks.shape} do not match."
            )

        predictions = self._predict(
            imgs,
            masks,
            normalize_imgs=normalize_imgs,
            progbar_class=progbar_class,
            n_workers=n_workers,
=======
        predictions = self._predict(
            imgs, masks, progbar_class=progbar_class, n_workers=n_workers
>>>>>>> 47928ca2
        )
        track_graph = self._track_from_predictions(predictions, mode=mode, **kwargs)
        return track_graph

    def track_from_disk(
        self,
        imgs_path: Path,
        masks_path: Path,
        mode: Literal["greedy_nodiv", "greedy", "ilp"] = "greedy",
        normalize_imgs: bool = True,
        **kwargs,
    ) -> tuple[TrackGraph, np.ndarray]:
        """Track objects directly from image and mask files on disk.

        This method supports both single tiff files and directories

        Args:
            imgs_path: Path to input images. Can be:
                - Directory containing numbered tiff files of shape (C),(Z),Y,X
                - Single tiff file with time series of shape T,(C),(Z),Y,X
            masks_path: Path to mask files. Can be:
                - Directory containing numbered tiff files of shape (Z),Y,X
                - Single tiff file with time series of shape T,(Z),Y,X
            mode: Tracking mode:
                - "greedy_nodiv": Fast greedy linking without division
                - "greedy": Fast greedy linking with division
                - "ilp": Integer Linear Programming based linking (more accurate but slower)
            normalize_imgs: Whether to normalize the images.
            **kwargs: Additional arguments passed to tracking algorithm.

        Returns:
            Tuple of (TrackGraph, tracked masks).
        """
        if not imgs_path.exists():
            raise FileNotFoundError(f"{imgs_path=} does not exist.")
        if not masks_path.exists():
            raise FileNotFoundError(f"{masks_path=} does not exist.")

        if imgs_path.is_dir():
            imgs = load_tiff_timeseries(imgs_path)
        else:
            imgs = tifffile.imread(imgs_path)

        if masks_path.is_dir():
            masks = load_tiff_timeseries(masks_path)
        else:
            masks = tifffile.imread(masks_path)

        if len(imgs) != len(masks):
            raise RuntimeError(
                f"#imgs and #masks do not match. Found {len(imgs)} images,"
                f" {len(masks)} masks."
            )

        if imgs.ndim - 1 == masks.ndim:
            if imgs[1] == 1:
                logger.info(
                    "Found a channel dimension with a single channel. Removing dim."
                )
                masks = np.squeeze(masks, 1)
            else:
                raise RuntimeError(
                    "Trackastra currently only supports single channel images."
                )

        if imgs.shape != masks.shape:
            raise RuntimeError(
                f"Img shape {imgs.shape} and mask shape {masks.shape} do not match."
            )

        return self.track(
            imgs, masks, mode, normalize_imgs=normalize_imgs, **kwargs
        ), masks<|MERGE_RESOLUTION|>--- conflicted
+++ resolved
@@ -247,23 +247,14 @@
         Returns:
             TrackGraph containing the tracking results.
         """
-<<<<<<< HEAD
-        if not imgs.shape == masks.shape:
-            raise RuntimeError(
-                f"Img shape {imgs.shape} and mask shape {masks.shape} do not match."
-            )
-
         predictions = self._predict(
             imgs,
             masks,
             normalize_imgs=normalize_imgs,
             progbar_class=progbar_class,
             n_workers=n_workers,
-=======
-        predictions = self._predict(
-            imgs, masks, progbar_class=progbar_class, n_workers=n_workers
->>>>>>> 47928ca2
-        )
+        )
+
         track_graph = self._track_from_predictions(predictions, mode=mode, **kwargs)
         return track_graph
 
