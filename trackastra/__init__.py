--- conflicted
+++ resolved
@@ -1,12 +1,5 @@
-<<<<<<< HEAD
-# from . import cli
-from ._version import __version__, __version_tuple__
-
-# from .cli import cli
-=======
 import os
 
 from ._version import __version__, __version_tuple__
 
-os.environ["PYTORCH_ENABLE_MPS_FALLBACK"] = "1"
->>>>>>> 91250109
+os.environ["PYTORCH_ENABLE_MPS_FALLBACK"] = "1"