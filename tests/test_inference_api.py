import os
import tempfile

os.environ["PYTORCH_ENABLE_MPS_FALLBACK"] = "1"
from pathlib import Path

import numpy as np
import pytest
from trackastra.data import example_data_fluo_3d, example_data_hela
from trackastra.model import Trackastra
from trackastra.tracking import graph_to_ctc, graph_to_napari_tracks, write_to_geff


@pytest.mark.parametrize(
    "example_data",
    [
        example_data_hela,
        example_data_fluo_3d,
    ],
    ids=["2d", "3d"],
)
def test_api(example_data):
    imgs, masks = example_data()
    model = Trackastra.from_pretrained(
        name="ctc",
        device="cpu",
    )

    predictions = model._predict(imgs, masks)

    track_graph = model._track_from_predictions(predictions)

    track_graph, masks_tracked = model.track(
        imgs,
        masks,
        mode="greedy",
        ilp_config="gt",
    )

    # track_graph = model.track_from_disk(
    # imgs_path=...,
    # masks_path=...,
    # )

    with tempfile.TemporaryDirectory() as tmp:
        tmp = Path(tmp)
        _, _masks_ctc = graph_to_ctc(
            track_graph,
            masks_tracked,
            outdir=tmp,
        )

    _napari_tracks, _napari_tracks_graph, _ = graph_to_napari_tracks(track_graph)


<<<<<<< HEAD
@pytest.mark.parametrize(
    "example_data",
    [
        example_data_hela,
        example_data_fluo_3d,
    ],
    ids=["2d", "3d"],
)
def test_write_to_geff(example_data):
    imgs, masks = example_data()
    model = Trackastra.from_pretrained(
        name="ctc",
        device="cpu",
    )

    track_graph, masks_tracked = model.track(
        imgs,
        masks,
        mode="greedy",
    )
    with tempfile.TemporaryDirectory() as tmp:
        tmp = Path(tmp)
        write_to_geff(
            track_graph,
            masks_tracked,
            outdir=tmp / "tracked_geff.zarr",
        )


=======
>>>>>>> 00c419cf
def test_empty_frame():
    """Minimal test case with an intermediate empty mask."""

    imgs = np.zeros((3, 100, 100), dtype=np.uint16)
    masks = np.zeros((3, 100, 100), dtype=np.uint16)

    masks[0, 5:10, 5:10] = 1  # Detection in frame 0
    # frame 1 is empty
    masks[2, 80:85, 80:85] = 2  # Detection in frame 2

    model = Trackastra.from_pretrained("general_2d", device="cpu")

    model.track(
        imgs,
        masks,
        mode="greedy",
<<<<<<< HEAD
    )


@pytest.mark.parametrize(
    "example_data",
    [
        example_data_hela,
        example_data_fluo_3d,
    ],
    ids=["2d", "3d"],
)
def test_write_to_geff(example_data):
    imgs, masks = example_data()
    model = Trackastra.from_pretrained(
        name="ctc",
        device="cpu",
    )

    track_graph, masks_tracked = model.track(
        imgs,
        masks,
        mode="greedy",
    )


    with tempfile.TemporaryDirectory() as tmp:
        tmp = Path(tmp)
        write_to_geff(
            track_graph,
            masks_tracked,
            outdir=tmp / "tracked_geff.zarr",
        )
=======
    )
>>>>>>> 00c419cf
<|MERGE_RESOLUTION|>--- conflicted
+++ resolved
@@ -53,7 +53,6 @@
     _napari_tracks, _napari_tracks_graph, _ = graph_to_napari_tracks(track_graph)
 
 
-<<<<<<< HEAD
 @pytest.mark.parametrize(
     "example_data",
     [
@@ -83,8 +82,6 @@
         )
 
 
-=======
->>>>>>> 00c419cf
 def test_empty_frame():
     """Minimal test case with an intermediate empty mask."""
 
@@ -101,39 +98,4 @@
         imgs,
         masks,
         mode="greedy",
-<<<<<<< HEAD
-    )
-
-
-@pytest.mark.parametrize(
-    "example_data",
-    [
-        example_data_hela,
-        example_data_fluo_3d,
-    ],
-    ids=["2d", "3d"],
-)
-def test_write_to_geff(example_data):
-    imgs, masks = example_data()
-    model = Trackastra.from_pretrained(
-        name="ctc",
-        device="cpu",
-    )
-
-    track_graph, masks_tracked = model.track(
-        imgs,
-        masks,
-        mode="greedy",
-    )
-
-
-    with tempfile.TemporaryDirectory() as tmp:
-        tmp = Path(tmp)
-        write_to_geff(
-            track_graph,
-            masks_tracked,
-            outdir=tmp / "tracked_geff.zarr",
-        )
-=======
-    )
->>>>>>> 00c419cf
+    )